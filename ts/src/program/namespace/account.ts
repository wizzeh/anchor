--- conflicted
+++ resolved
@@ -10,7 +10,7 @@
   GetProgramAccountsFilter,
 } from "@solana/web3.js";
 import Provider from "../../provider";
-import { Idl, IdlTypeDef } from "../../idl";
+import { Idl } from "../../idl";
 import Coder, {
   ACCOUNT_DISCRIMINATOR_SIZE,
   accountSize,
@@ -70,15 +70,11 @@
   [M in keyof AllAccountsMap<IDL>]: AccountClient<IDL>;
 };
 
-<<<<<<< HEAD
 export class AccountClient<
   IDL extends Idl = Idl,
   A extends IDL["accounts"][number] = IDL["accounts"][number],
   T = TypeDef<A, IdlTypes<IDL>>
 > {
-=======
-export class AccountClient<T = any> {
->>>>>>> f4fee46e
   /**
    * Returns the number of bytes in this account.
    */
@@ -133,11 +129,7 @@
    *
    * @param address The address of the account to fetch.
    */
-<<<<<<< HEAD
-  async fetch(address: Address): Promise<T> {
-=======
   async fetchNullable(address: Address): Promise<T | null> {
->>>>>>> f4fee46e
     const accountInfo = await this._provider.connection.getAccountInfo(
       translateAddress(address)
     );
@@ -164,17 +156,10 @@
    *
    * @param address The address of the account to fetch.
    */
-<<<<<<< HEAD
-  async all(filter?: Buffer): Promise<ProgramAccount<T>[]> {
-    let bytes = await accountDiscriminator(this._idlAccount.name);
-    if (filter !== undefined) {
-      bytes = Buffer.concat([bytes, filter]);
-=======
   async fetch(address: Address): Promise<T> {
     const data = await this.fetchNullable(address);
     if (data === null) {
       throw new Error(`Account does not exist ${address.toString()}`);
->>>>>>> f4fee46e
     }
     return data;
   }
